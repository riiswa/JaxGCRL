import argparse
from collections import namedtuple
from datetime import datetime

from matplotlib import pyplot as plt
import wandb

from envs.ant import Ant
from envs.debug_env import Debug
from envs.half_cheetah import Halfcheetah
from envs.reacher import Reacher
from envs.pusher import Pusher, PusherReacher
from envs.ant_ball import AntBall
from envs.ant_maze import AntMaze
from envs.humanoid import Humanoid
from envs.ant_push import AntPush
from envs.arm_reach import ArmReach
from envs.arm_grasp import ArmGrasp
from envs.arm_pickplace_easy import ArmPickplaceEasy
from envs.arm_pickplace_hard import ArmPickplaceHard
from envs.arm_binpick import ArmBinpick

Config = namedtuple(
    "Config",
    "debug discount unroll_length episode_length repr_dim random_goals disable_entropy_actor use_traj_idx_wrapper",
)


def create_parser():
    parser = argparse.ArgumentParser(description="Training script arguments")
    parser.add_argument("--exp_name", type=str, default="test", help="Name of the wandb experiment")
    parser.add_argument("--group_name", type=str, default="test", help="Name of the wandb group of experiment")
    parser.add_argument("--project_name", type=str, default="crl", help="Name of the wandb project of experiment")
    parser.add_argument("--num_timesteps", type=int, default=1000000, help="Number of training timesteps")
    parser.add_argument("--max_replay_size", type=int, default=10000, help="Maximum size of replay buffer")
    parser.add_argument("--min_replay_size", type=int, default=8192, help="Minimum size of replay buffer")
    parser.add_argument("--num_evals", type=int, default=50, help="Number of evaluations")
    parser.add_argument("--episode_length", type=int, default=50, help="Maximum length of each episode")
    parser.add_argument("--action_repeat", type=int, default=2, help="Number of times to repeat each action")
    parser.add_argument("--discounting", type=float, default=0.997, help="Discounting factor for rewards")
    parser.add_argument("--num_envs", type=int, default=256, help="Number of environments")
    parser.add_argument("--batch_size", type=int, default=512, help="Batch size for training")
    parser.add_argument("--seed", type=int, default=0, help="Seed for reproducibility")
    parser.add_argument("--unroll_length", type=int, default=50, help="Length of the env unroll")
    parser.add_argument("--multiplier_num_sgd_steps", type=int, default=1, help="Multiplier of total number of gradient steps resulting from other args.",)
    parser.add_argument("--env_name", type=str, default="reacher", help="Name of the environment to train on")
    parser.add_argument("--normalize_observations", default=False, action="store_true", help="Whether to normalize observations")
    parser.add_argument("--log_wandb", default=False, action="store_true", help="Whether to log to wandb")
    parser.add_argument('--policy_lr', type=float, default=6e-4)
    parser.add_argument('--alpha_lr', type=float, default=3e-4)
    parser.add_argument('--critic_lr', type=float, default=3e-4)
    parser.add_argument('--contrastive_loss_fn', type=str, default='symmetric_infonce')
    parser.add_argument('--energy_fn', type=str, default='l2')
    parser.add_argument('--backend', type=str, default=None)
    parser.add_argument('--no_resubs', default=False, action='store_true', help="Not use resubstitution (diagonal) for logsumexp in contrastive cross entropy")
    parser.add_argument('--use_ln', default=False, action='store_true', help="Whether to use layer normalization for preactivations in hidden layers")
    parser.add_argument('--use_c_target', default=False, action='store_true', help="Use learnable c_target param in contrastive loss")
    parser.add_argument('--logsumexp_penalty', type=float, default=0.0)
    parser.add_argument('--l2_penalty', type=float, default=0.0)
    parser.add_argument('--exploration_coef', type=float, default=0.0)
    parser.add_argument('--random_goals', type=float, default=0.0, help="Propotion of random goals to use in the actor loss")
    parser.add_argument('--disable_entropy_actor', default=False, action="store_true", help="Whether to disable entropy in actor")
    parser.add_argument('--use_traj_idx_wrapper', default=False, action="store_true", help="Whether to use debug wrapper with info about envs, seeds and trajectories")
    parser.add_argument('--eval_env', type=str, default=None, help="Whether to use separate environment for evaluation")
    parser.add_argument("--h_dim", type=int, default=256, help="Width of hidden layers")
    parser.add_argument("--n_hidden", type=int, default=2, help="Number of hidden layers")
    parser.add_argument('--repr_dim', type=int, default=64, help="Dimension of the representation")
    return parser


def create_env(args: argparse.Namespace) -> object:
    env_name = args.env_name
    if env_name == "reacher":
        env = Reacher(backend=args.backend or "generalized")
    elif env_name == "ant":
        env = Ant(backend=args.backend or "spring")
    elif env_name == "ant_ball":
        env = AntBall(backend=args.backend or "spring")
    elif env_name == "ant_push":
        # This is stable only in mjx backend
        assert args.backend == "mjx"
        env = AntPush(backend=args.backend)
    elif "maze" in env_name:
        # Possible env_name = {'ant_u_maze', 'ant_big_maze', 'ant_hardest_maze'}
        env = AntMaze(backend=args.backend or "spring", maze_layout_name=env_name[4:])
    elif env_name == "cheetah":
        env = Halfcheetah()
    elif env_name == "debug":
        env = Debug(backend=args.backend or "spring")
    elif env_name == "pusher_easy":
        env = Pusher(backend=args.backend or "generalized", kind="easy")
    elif env_name == "pusher_hard":
        env = Pusher(backend=args.backend or "generalized", kind="hard")
    elif env_name == "pusher_reacher":
        env = PusherReacher(backend=args.backend or "generalized")
    elif env_name == "humanoid":
<<<<<<< HEAD
        env = Humanoid(backend=args.backend)
    elif env_name == "arm_reach":
        env = ArmReach()
    elif env_name == "arm_grasp":
        env = ArmGrasp()
    elif env_name == "arm_pickplace_easy":
        env = ArmPickplaceEasy()
    elif env_name == "arm_pickplace_hard":
        env = ArmPickplaceHard()
    elif env_name == "arm_binpick":
        env = ArmBinpick()
=======
        env=Humanoid(backend=args.backend or "generalized")
>>>>>>> dc1be544
    else:
        raise ValueError(f"Unknown environment: {env_name}")
    return env


def create_eval_env(args: argparse.Namespace) -> object:
    if not args.eval_env:
        return None
    
    eval_arg = argparse.Namespace(**vars(args))
    eval_arg.env_name = args.eval_env
    return create_env(eval_arg)

def get_env_config(args: argparse.Namespace):
    legal_envs = ["debug", "reacher", "cheetah", "pusher_easy", "pusher_hard", "pusher_reacher", "ant", 
                  "ant_push", "ant_ball", "humanoid", "arm_reach", "arm_grasp", "arm_pickplace_easy", 
                  "arm_pickplace_hard", "arm_binpick"]
    if args.env_name == "debug":
<<<<<<< HEAD
        debug = True
    elif args.env_name in legal_envs or "maze" in args.env_name:
        debug = False
=======
        config = Config(
            debug=True,
            discount=args.discounting,
            unroll_length=args.unroll_length,
            episode_length=args.episode_length,
            repr_dim=args.repr_dim,
            random_goals=args.random_goals,
            disable_entropy_actor=args.disable_entropy_actor,
            use_traj_idx_wrapper=args.use_traj_idx_wrapper
        )
    elif args.env_name == "reacher":
        config = Config(
            debug=False,
            discount=args.discounting,
            unroll_length=args.unroll_length,
            episode_length=args.episode_length,
            repr_dim=args.repr_dim,
            random_goals=args.random_goals,
            disable_entropy_actor=args.disable_entropy_actor,
            use_traj_idx_wrapper=args.use_traj_idx_wrapper
        )
    elif args.env_name == "cheetah":
        config = Config(
            debug=False,
            discount=args.discounting,
            unroll_length=args.unroll_length,
            episode_length=args.episode_length,
            repr_dim=args.repr_dim,
            random_goals=args.random_goals,
            disable_entropy_actor=args.disable_entropy_actor,
            use_traj_idx_wrapper=args.use_traj_idx_wrapper
        )
    elif args.env_name == "pusher_easy" or args.env_name == "pusher_hard":
        config = Config(
            debug=False,
            discount=args.discounting,
            unroll_length=args.unroll_length,
            episode_length=args.episode_length,
            repr_dim=args.repr_dim,
            random_goals=args.random_goals,
            disable_entropy_actor=args.disable_entropy_actor,
            use_traj_idx_wrapper=args.use_traj_idx_wrapper
        )
    elif args.env_name == "pusher_reacher":
        config = Config(
            debug=False,
            discount=args.discounting,
            unroll_length=args.unroll_length,
            episode_length=args.episode_length,
            repr_dim=args.repr_dim,
            random_goals=args.random_goals,
            disable_entropy_actor=args.disable_entropy_actor,
            use_traj_idx_wrapper=args.use_traj_idx_wrapper
        )
    elif args.env_name == "ant" or 'maze' in args.env_name:
        config = Config(
            debug=False,
            discount=args.discounting,
            unroll_length=args.unroll_length,
            episode_length=args.episode_length,
            repr_dim=args.repr_dim,
            random_goals=args.random_goals,
            disable_entropy_actor=args.disable_entropy_actor,
            use_traj_idx_wrapper=args.use_traj_idx_wrapper
        )
    elif args.env_name == "ant_push":
        config = Config(
            debug=False,
            discount=args.discounting,
            unroll_length=args.unroll_length,
            episode_length=args.episode_length,
            repr_dim=args.repr_dim,
            random_goals=args.random_goals,
            disable_entropy_actor=args.disable_entropy_actor,
            use_traj_idx_wrapper=args.use_traj_idx_wrapper
        )
    elif args.env_name == "ant_ball":
        config = Config(
            debug=False,
            discount=args.discounting,
            unroll_length=args.unroll_length,
            episode_length=args.episode_length,
            repr_dim=args.repr_dim,
            random_goals=args.random_goals,
            disable_entropy_actor=args.disable_entropy_actor,
            use_traj_idx_wrapper=args.use_traj_idx_wrapper
        )
    elif args.env_name == "humanoid":
        config = Config(
            debug=False,
            discount=args.discounting,
            unroll_length=args.unroll_length,
            episode_length=args.episode_length,
            repr_dim=args.repr_dim,
            random_goals=args.random_goals,
            disable_entropy_actor=args.disable_entropy_actor,
            use_traj_idx_wrapper=args.use_traj_idx_wrapper
        )
>>>>>>> dc1be544
    else:
        raise ValueError(f"Unknown environment: {args.env_name}")
    
    config = Config(
        debug=debug,
        discount=args.discounting,
        unroll_length=args.unroll_length,
        episode_length=args.episode_length,
        repr_dim=args.repr_dim,
        random_goals=args.random_goals,
        disable_entropy_actor=args.disable_entropy_actor,
        use_traj_idx_wrapper=args.use_traj_idx_wrapper
    )
    return config


class MetricsRecorder:
    def __init__(self, num_timesteps):
        self.x_data = []
        self.y_data = {}
        self.y_data_err = {}
        self.times = [datetime.now()]

        self.max_x, self.min_x = num_timesteps * 1.1, 0

    def record(self, num_steps, metrics):
        self.times.append(datetime.now())
        self.x_data.append(num_steps)

        for key, value in metrics.items():
            if key not in self.y_data:
                self.y_data[key] = []
                self.y_data_err[key] = []

            self.y_data[key].append(value)
            self.y_data_err[key].append(metrics.get(f"{key}_std", 0))

    def log_wandb(self):
        data_to_log = {}
        for key, value in self.y_data.items():
            data_to_log[key] = value[-1]
        data_to_log["step"] = self.x_data[-1]
        wandb.log(data_to_log, step=self.x_data[-1])

    def plot_progress(self):
        num_plots = len(self.y_data)
        num_rows = (num_plots + 1) // 2  # Calculate number of rows needed for 2 columns

        fig, axs = plt.subplots(num_rows, 2, figsize=(15, 5 * num_rows))

        for idx, (key, y_values) in enumerate(self.y_data.items()):
            row = idx // 2
            col = idx % 2

            axs[row, col].set_xlim(self.min_x, self.max_x)
            axs[row, col].set_xlabel("# environment steps")
            axs[row, col].set_ylabel(key)
            axs[row, col].errorbar(self.x_data, y_values, yerr=self.y_data_err[key])
            axs[row, col].set_title(f"{key}: {y_values[-1]:.3f}")

        # Hide any empty subplots
        for idx in range(num_plots, num_rows * 2):
            row = idx // 2
            col = idx % 2
            axs[row, col].axis("off")
        plt.tight_layout()
        plt.show()

    def print_progress(self):
        for idx, (key, y_values) in enumerate(self.y_data.items()):
            print(f"step: {self.x_data[-1]}, {key}: {y_values[-1]:.3f} +/- {self.y_data_err[key][-1]:.3f}")

    def print_times(self):
        print(f"time to jit: {self.times[1] - self.times[0]}")
        print(f"time to train: {self.times[-1] - self.times[1]}")<|MERGE_RESOLUTION|>--- conflicted
+++ resolved
@@ -94,7 +94,6 @@
     elif env_name == "pusher_reacher":
         env = PusherReacher(backend=args.backend or "generalized")
     elif env_name == "humanoid":
-<<<<<<< HEAD
         env = Humanoid(backend=args.backend)
     elif env_name == "arm_reach":
         env = ArmReach()
@@ -106,9 +105,6 @@
         env = ArmPickplaceHard()
     elif env_name == "arm_binpick":
         env = ArmBinpick()
-=======
-        env=Humanoid(backend=args.backend or "generalized")
->>>>>>> dc1be544
     else:
         raise ValueError(f"Unknown environment: {env_name}")
     return env
@@ -127,110 +123,9 @@
                   "ant_push", "ant_ball", "humanoid", "arm_reach", "arm_grasp", "arm_pickplace_easy", 
                   "arm_pickplace_hard", "arm_binpick"]
     if args.env_name == "debug":
-<<<<<<< HEAD
         debug = True
     elif args.env_name in legal_envs or "maze" in args.env_name:
         debug = False
-=======
-        config = Config(
-            debug=True,
-            discount=args.discounting,
-            unroll_length=args.unroll_length,
-            episode_length=args.episode_length,
-            repr_dim=args.repr_dim,
-            random_goals=args.random_goals,
-            disable_entropy_actor=args.disable_entropy_actor,
-            use_traj_idx_wrapper=args.use_traj_idx_wrapper
-        )
-    elif args.env_name == "reacher":
-        config = Config(
-            debug=False,
-            discount=args.discounting,
-            unroll_length=args.unroll_length,
-            episode_length=args.episode_length,
-            repr_dim=args.repr_dim,
-            random_goals=args.random_goals,
-            disable_entropy_actor=args.disable_entropy_actor,
-            use_traj_idx_wrapper=args.use_traj_idx_wrapper
-        )
-    elif args.env_name == "cheetah":
-        config = Config(
-            debug=False,
-            discount=args.discounting,
-            unroll_length=args.unroll_length,
-            episode_length=args.episode_length,
-            repr_dim=args.repr_dim,
-            random_goals=args.random_goals,
-            disable_entropy_actor=args.disable_entropy_actor,
-            use_traj_idx_wrapper=args.use_traj_idx_wrapper
-        )
-    elif args.env_name == "pusher_easy" or args.env_name == "pusher_hard":
-        config = Config(
-            debug=False,
-            discount=args.discounting,
-            unroll_length=args.unroll_length,
-            episode_length=args.episode_length,
-            repr_dim=args.repr_dim,
-            random_goals=args.random_goals,
-            disable_entropy_actor=args.disable_entropy_actor,
-            use_traj_idx_wrapper=args.use_traj_idx_wrapper
-        )
-    elif args.env_name == "pusher_reacher":
-        config = Config(
-            debug=False,
-            discount=args.discounting,
-            unroll_length=args.unroll_length,
-            episode_length=args.episode_length,
-            repr_dim=args.repr_dim,
-            random_goals=args.random_goals,
-            disable_entropy_actor=args.disable_entropy_actor,
-            use_traj_idx_wrapper=args.use_traj_idx_wrapper
-        )
-    elif args.env_name == "ant" or 'maze' in args.env_name:
-        config = Config(
-            debug=False,
-            discount=args.discounting,
-            unroll_length=args.unroll_length,
-            episode_length=args.episode_length,
-            repr_dim=args.repr_dim,
-            random_goals=args.random_goals,
-            disable_entropy_actor=args.disable_entropy_actor,
-            use_traj_idx_wrapper=args.use_traj_idx_wrapper
-        )
-    elif args.env_name == "ant_push":
-        config = Config(
-            debug=False,
-            discount=args.discounting,
-            unroll_length=args.unroll_length,
-            episode_length=args.episode_length,
-            repr_dim=args.repr_dim,
-            random_goals=args.random_goals,
-            disable_entropy_actor=args.disable_entropy_actor,
-            use_traj_idx_wrapper=args.use_traj_idx_wrapper
-        )
-    elif args.env_name == "ant_ball":
-        config = Config(
-            debug=False,
-            discount=args.discounting,
-            unroll_length=args.unroll_length,
-            episode_length=args.episode_length,
-            repr_dim=args.repr_dim,
-            random_goals=args.random_goals,
-            disable_entropy_actor=args.disable_entropy_actor,
-            use_traj_idx_wrapper=args.use_traj_idx_wrapper
-        )
-    elif args.env_name == "humanoid":
-        config = Config(
-            debug=False,
-            discount=args.discounting,
-            unroll_length=args.unroll_length,
-            episode_length=args.episode_length,
-            repr_dim=args.repr_dim,
-            random_goals=args.random_goals,
-            disable_entropy_actor=args.disable_entropy_actor,
-            use_traj_idx_wrapper=args.use_traj_idx_wrapper
-        )
->>>>>>> dc1be544
     else:
         raise ValueError(f"Unknown environment: {args.env_name}")
     
