--- conflicted
+++ resolved
@@ -26,15 +26,9 @@
         self.env_name = "arm_reach"
         self.episode_length = 50
 
-<<<<<<< HEAD
         self.goal_indices = jnp.array([7, 8, 9]) # End-effector position
         self.completion_goal_indices = jnp.array([7, 8, 9]) # Identical
-        self.obs_dim = 13
-=======
-        self.goal_indices = jnp.array([15, 16, 17]) # End-effector position
-        self.completion_goal_indices = jnp.array([15, 16, 17]) # Identical
-        self.state_dim = 28
->>>>>>> b82149ff
+        self.state_dim = 13
 
         self.arm_noise_scale = 0
         self.goal_noise_scale = 0.2
