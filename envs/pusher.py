--- conflicted
+++ resolved
@@ -11,11 +11,9 @@
 
 
 class Pusher(PipelineEnv):
-<<<<<<< HEAD
-    def __init__(self, backend='generalized', kind="easy", **kwargs):
+    def __init__(self, backend='generalized', kind="easy", dense_reward:bool=False, **kwargs):
         path = epath.resource_path('brax') / 'envs/assets/pusher.xml'
         sys = mjcf.load(path)
-
         n_frames = 5
 
         if backend in ['spring', 'positional']:
@@ -29,16 +27,17 @@
         kwargs['n_frames'] = kwargs.get('n_frames', n_frames)
 
         super().__init__(sys=sys, backend=backend, **kwargs)
-
+        
         # The tips_arm body gets fused with r_wrist_roll_link, so we use the parent
         # r_wrist_flex_link for tips_arm_idx.
         self._tips_arm_idx = self.sys.link_names.index('r_wrist_flex_link')
         self._object_idx = self.sys.link_names.index('object')
         self._goal_idx = self.sys.link_names.index('goal')
         self.kind = kind
-
+        self.dense_reward = dense_reward
         self.state_dim = 20
         self.goal_indices = jnp.array([10, 11, 12])
+        self.goal_dist = 0.1
 
     def reset(self, rng: jax.Array) -> State:
         qpos = self.sys.init_q
@@ -99,29 +98,35 @@
         )
         vec_1 = x_i.pos[self._object_idx] - x_i.pos[self._tips_arm_idx]
         vec_2 = x_i.pos[self._object_idx] - x_i.pos[self._goal_idx]
-
+        
         obj_to_goal_dist = math.safe_norm(vec_2)
 
         reward_near = -math.safe_norm(vec_1)
         reward_dist = -obj_to_goal_dist
         reward_ctrl = -jnp.square(action).sum()
-        reward = reward_dist + 0.1 * reward_ctrl + 0.5 * reward_near
 
         pipeline_state = self.pipeline_step(state.pipeline_state, action)
-
+        
         if "steps" in state.info.keys():
             seed = state.info["seed"] + jnp.where(state.info["steps"], 0, 1)
         else:
             seed = state.info["seed"]
-
+            
         info = {"seed": seed}
-
-        obs = self._get_obs(pipeline_state)
+        
+        obs = self._get_obs(pipeline_state)
+        success = jnp.array(obj_to_goal_dist < self.goal_dist, dtype=float)
+
+        if self.dense_reward:
+            reward = reward_dist + 0.1 * reward_ctrl + 0.5 * reward_near
+        else:
+            reward = success
+
         state.metrics.update(
             reward_near=reward_near,
             reward_dist=reward_dist,
             reward_ctrl=reward_ctrl,
-            success=jnp.array(obj_to_goal_dist < 0.1, dtype=float),
+            success=success,
             success_hard=jnp.array(obj_to_goal_dist < 0.05, dtype=float)
         )
         state.info.update(info)
@@ -141,144 +146,6 @@
             # goal
             x_i.pos[self._goal_idx], # This is the position we want the object to end up in [3, ]
         ])
-=======
-  def __init__(self, backend='generalized', kind="easy", dense_reward:bool=False, **kwargs):
-    path = epath.resource_path('brax') / 'envs/assets/pusher.xml'
-    sys = mjcf.load(path)
-
-    n_frames = 5
-
-    if backend in ['spring', 'positional']:
-      sys = sys.tree_replace({"opt.timestep": 0.001})
-    
-      sys = sys.replace(
-          actuator=sys.actuator.replace(gear=jp.array([20.0] * sys.act_size()))
-      )
-      n_frames = 50
-
-    kwargs['n_frames'] = kwargs.get('n_frames', n_frames)
-
-    super().__init__(sys=sys, backend=backend, **kwargs)
-
-    # The tips_arm body gets fused with r_wrist_roll_link, so we use the parent
-    # r_wrist_flex_link for tips_arm_idx.
-    self._tips_arm_idx = self.sys.link_names.index('r_wrist_flex_link')
-    self._object_idx = self.sys.link_names.index('object')
-    self._goal_idx = self.sys.link_names.index('goal')
-    self.kind = kind
-    self.dense_reward = dense_reward
-    self.state_dim = 20
-    self.goal_indices = jp.array([10, 11, 12])
-    self.goal_dist = 0.1
-
-  def reset(self, rng: jax.Array) -> State:
-    qpos = self.sys.init_q
-
-    rng, rng1, rng2, rng3, rng4 = jax.random.split(rng, 5)
-
-    # randomly orient the object
-    cylinder_pos = jp.concatenate([
-        jax.random.uniform(rng, (1,), minval=-0.3, maxval=-1e-6),
-        jax.random.uniform(rng1, (1,), minval=-0.2, maxval=0.2),
-    ])
-
-    # randomly place the goal depending on env kind
-    if self.kind == "hard":
-      goal_pos = jp.concatenate([
-          jax.random.uniform(rng2, (1,), minval=-0.65, maxval=0.35),
-          jax.random.uniform(rng3, (1,), minval=-0.55, maxval=0.45),
-      ])
-    elif self.kind == "easy":
-      goal_pos = jp.concatenate([
-          jax.random.uniform(rng2, (1,), minval=-0.3, maxval=-1e-6) - 0.25,
-          jax.random.uniform(rng3, (1,), minval=-0.2, maxval=0.2),
-      ])
-
-    # constrain minimum distance of object to goal
-    norm = math.safe_norm(cylinder_pos - goal_pos)
-    scale = jp.where(norm < 0.17, 0.17 / norm, 1.0)
-    cylinder_pos *= scale
-    qpos = qpos.at[-4:].set(jp.concatenate([cylinder_pos, goal_pos]))
-
-    qvel = jax.random.uniform(
-        rng4, (self.sys.qd_size(),), minval=-0.005, maxval=0.005
-    )
-    qvel = qvel.at[-4:].set(0.0)
-
-    pipeline_state = self.pipeline_init(qpos, qvel)
-
-    obs = self._get_obs(pipeline_state)
-    reward, done, zero = jp.zeros(3)
-    metrics = {
-      'reward_dist': zero, 
-      'reward_ctrl': zero, 
-      'reward_near': zero,
-      'success': zero,
-      'success_hard': zero,
-    }
-
-    info = {"seed": 0}
-    state = State(pipeline_state, obs, reward, done, metrics)
-    state.info.update(info)
-
-    return state
-
-  def step(self, state: State, action: jax.Array) -> State:
-    assert state.pipeline_state is not None
-    x_i = state.pipeline_state.x.vmap().do(
-        base.Transform.create(pos=self.sys.link.inertia.transform.pos)
-    )
-    vec_1 = x_i.pos[self._object_idx] - x_i.pos[self._tips_arm_idx]
-    vec_2 = x_i.pos[self._object_idx] - x_i.pos[self._goal_idx]
-
-    obj_to_goal_dist = math.safe_norm(vec_2)
-
-    reward_near = -math.safe_norm(vec_1)
-    reward_dist = -obj_to_goal_dist
-    reward_ctrl = -jp.square(action).sum()
-
-    pipeline_state = self.pipeline_step(state.pipeline_state, action)
-
-    if "steps" in state.info.keys():
-        seed = state.info["seed"] + jp.where(state.info["steps"], 0, 1)
-    else:
-        seed = state.info["seed"]
-        
-    info = {"seed": seed}
-
-    obs = self._get_obs(pipeline_state)
-    success = jp.array(obj_to_goal_dist < self.goal_dist, dtype=float)
-
-    if self.dense_reward:
-        reward = reward_dist + 0.1 * reward_ctrl + 0.5 * reward_near
-    else:
-        reward = success
-
-    state.metrics.update(
-        reward_near=reward_near,
-        reward_dist=reward_dist,
-        reward_ctrl=reward_ctrl,
-        success=success,
-        success_hard=jp.array(obj_to_goal_dist < 0.05, dtype=float)
-    )
-    state.info.update(info)
-    return state.replace(pipeline_state=pipeline_state, obs=obs, reward=reward)
-
-  def _get_obs(self, pipeline_state: base.State) -> jax.Array:
-    """Observes pusher body position and velocities."""
-    x_i = pipeline_state.x.vmap().do(
-        base.Transform.create(pos=self.sys.link.inertia.transform.pos)
-    )
-    return jp.concatenate([
-        # state
-        pipeline_state.q[:7], # Rotations of arm joints [7, ]
-        x_i.pos[self._tips_arm_idx], # Arm tip position [3, ]
-        x_i.pos[self._object_idx], # Movable object position [3, ]
-        pipeline_state.qd[:7], # Rotational velocities of arm joints [7, ]
-        # goal
-        x_i.pos[self._goal_idx], # This is the position we want the object to end up in [3, ]
-    ])
->>>>>>> 86bc9726
 
 
 # This is debug env for pusher. 
