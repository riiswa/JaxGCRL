import os
from typing import Tuple

from brax import base
from brax import math
from brax.envs.base import PipelineEnv, State
from brax.io import mjcf
import jax
from jax import numpy as jnp
import mujoco
import xml.etree.ElementTree as ET

# This is based on original Ant environment from Brax
# https://github.com/google/brax/blob/main/brax/envs/ant.py
# Maze creation dapted from: https://github.com/Farama-Foundation/D4RL/blob/master/d4rl/locomotion/maze_env.py

RESET = R = 'r'
GOAL = G = 'g'


U_MAZE = [[1, 1, 1, 1, 1],
          [1, R, G, G, 1],
          [1, 1, 1, G, 1],
          [1, G, G, G, 1],
          [1, 1, 1, 1, 1]]

U_MAZE_EVAL = [[1, 1, 1, 1, 1],
               [1, R, 0, 0, 1],
               [1, 1, 1, 0, 1],
               [1, G, G, G, 1],
               [1, 1, 1, 1, 1]]



BIG_MAZE = [[1, 1, 1, 1, 1, 1, 1, 1],
            [1, R, G, 1, 1, G, G, 1],
            [1, G, G, 1, G, G, G, 1],
            [1, 1, G, G, G, 1, 1, 1],
            [1, G, G, 1, G, G, G, 1],
            [1, G, 1, G, G, 1, G, 1],
            [1, G, G, G, 1, G, G, 1],
            [1, 1, 1, 1, 1, 1, 1, 1]]

BIG_MAZE_EVAL = [[1, 1, 1, 1, 1, 1, 1, 1],
                 [1, R, 0, 1, 1, G, G, 1],
                 [1, 0, 0, 1, 0, G, G, 1],
                 [1, 1, 0, 0, 0, 1, 1, 1],
                 [1, 0, 0, 1, 0, 0, 0, 1],
                 [1, 0, 1, G, 0, 1, G, 1],
                 [1, 0, G, G, 1, G, G, 1],
                 [1, 1, 1, 1, 1, 1, 1, 1]]

HARDEST_MAZE = [[1, 1, 1, 1, 1, 1, 1, 1, 1, 1, 1, 1],
                [1, R, G, G, G, 1, G, G, G, G, G, 1],
                [1, G, 1, 1, G, 1, G, 1, G, 1, G, 1],
                [1, G, G, G, G, G, G, 1, G, G, G, 1],
                [1, G, 1, 1, 1, 1, G, 1, 1, 1, G, 1],
                [1, G, G, 1, G, 1, G, G, G, G, G, 1],
                [1, 1, G, 1, G, 1, G, 1, G, 1, 1, 1],
                [1, G, G, 1, G, G, G, 1, G, G, G, 1],
                [1, 1, 1, 1, 1, 1, 1, 1, 1, 1, 1, 1]]



MAZE_HEIGHT = 0.5


def find_starts(structure, size_scaling):
    starts = []
    for i in range(len(structure)):
        for j in range(len(structure[0])):
            if structure[i][j] == RESET:
                starts.append([i * size_scaling, j * size_scaling])

    return jnp.array(starts)
            
def find_goals(structure, size_scaling):
    goals = []
    for i in range(len(structure)):
        for j in range(len(structure[0])):
            if structure[i][j] == GOAL:
                goals.append([i * size_scaling, j * size_scaling])

    return jnp.array(goals)

# Create a xml with maze and a list of possible goal positions
def make_maze(maze_layout_name, maze_size_scaling):
    if maze_layout_name == "u_maze":
        maze_layout = U_MAZE
    elif maze_layout_name == "u_maze_eval":
        maze_layout = U_MAZE_EVAL
    elif maze_layout_name == "big_maze":
        maze_layout = BIG_MAZE
    elif maze_layout_name == "big_maze_eval":
        maze_layout = BIG_MAZE_EVAL
    elif maze_layout_name == "hardest_maze":
        maze_layout = HARDEST_MAZE
    else:
        raise ValueError(f"Unknown maze layout: {maze_layout_name}")
    
    xml_path = os.path.join(os.path.dirname(os.path.realpath(__file__)), 'assets', "ant_maze.xml")

    possible_starts = find_starts(maze_layout, maze_size_scaling)
    possible_goals = find_goals(maze_layout, maze_size_scaling)

    tree = ET.parse(xml_path)
    worldbody = tree.find(".//worldbody")

    for i in range(len(maze_layout)):
        for j in range(len(maze_layout[0])):
            struct = maze_layout[i][j]
            if struct == 1:
                ET.SubElement(
                    worldbody, "geom",
                    name="block_%d_%d" % (i, j),
                    pos="%f %f %f" % (i * maze_size_scaling,
                                    j * maze_size_scaling,
                                    MAZE_HEIGHT / 2 * maze_size_scaling),
                    size="%f %f %f" % (0.5 * maze_size_scaling,
                                        0.5 * maze_size_scaling,
                                        MAZE_HEIGHT / 2 * maze_size_scaling),
                    type="box",
                    material="",
                    contype="1",
                    conaffinity="1",
                    rgba="0.7 0.5 0.3 1.0",
                )

    tree = tree.getroot()
    xml_string = ET.tostring(tree)
    
    return xml_string, possible_starts, possible_goals



class AntMaze(PipelineEnv):
    def __init__(
        self,
        ctrl_cost_weight=0.5,
        use_contact_forces=False,
        contact_cost_weight=5e-4,
        healthy_reward=1.0,
        terminate_when_unhealthy=True,
        healthy_z_range=(0.2, 1.0),
        contact_force_range=(-1.0, 1.0),
        reset_noise_scale=0.1,
        exclude_current_positions_from_observation=False,
        backend="generalized",
        maze_layout_name="u_maze",
        maze_size_scaling=4.0,
        dense_reward:bool=False,
        **kwargs,
    ):
        xml_string, possible_starts, possible_goals = make_maze(maze_layout_name, maze_size_scaling)

        sys = mjcf.loads(xml_string)
        self.possible_starts = possible_starts
        self.possible_goals = possible_goals

        n_frames = 5

        if backend in ["spring", "positional"]:
            sys = sys.tree_replace({"opt.timestep": 0.005})
            n_frames = 10

        if backend == "mjx":
            sys = sys.tree_replace(
                {
                    "opt.solver": mujoco.mjtSolver.mjSOL_NEWTON,
                    "opt.disableflags": mujoco.mjtDisableBit.mjDSBL_EULERDAMP,
                    "opt.iterations": 1,
                    "opt.ls_iterations": 4,
                }
            )

        if backend == "positional":
            # TODO: does the same actuator strength work as in spring
            sys = sys.replace(
                actuator=sys.actuator.replace(
                    gear=200 * jnp.ones_like(sys.actuator.gear)
                )
            )

        kwargs["n_frames"] = kwargs.get("n_frames", n_frames)

        super().__init__(sys=sys, backend=backend, **kwargs)

        self._ctrl_cost_weight = ctrl_cost_weight
        self._use_contact_forces = use_contact_forces
        self._contact_cost_weight = contact_cost_weight
        self._healthy_reward = healthy_reward
        self._terminate_when_unhealthy = terminate_when_unhealthy
        self._healthy_z_range = healthy_z_range
        self._contact_force_range = contact_force_range
        self._reset_noise_scale = reset_noise_scale
        self._exclude_current_positions_from_observation = (
            exclude_current_positions_from_observation
        )
        self.dense_reward = dense_reward
        self.state_dim = 29
<<<<<<< HEAD
        self.goal_indices = jnp.array([0, 1])
=======
        self.goal_indices = jp.array([0, 1])
        self.goal_dist = 0.5
>>>>>>> 86bc9726

        if self._use_contact_forces:
            raise NotImplementedError("use_contact_forces not implemented.")

    def reset(self, rng: jax.Array) -> State:
        """Resets the environment to an initial state."""

        rng, rng1, rng2, rng3 = jax.random.split(rng, 4)

        low, hi = -self._reset_noise_scale, self._reset_noise_scale
        q = self.sys.init_q + jax.random.uniform(
            rng, (self.sys.q_size(),), minval=low, maxval=hi
        )
        qd = hi * jax.random.normal(rng1, (self.sys.qd_size(),))

        # set the start and target q, qd
        start = self._random_start(rng2)
        q = q.at[:2].set(start)

        target = self._random_target(rng3)
        q = q.at[-2:].set(target)

        qd = qd.at[-2:].set(0)

        pipeline_state = self.pipeline_init(q, qd)
        obs = self._get_obs(pipeline_state)

        reward, done, zero = jnp.zeros(3)
        metrics = {
            "reward_forward": zero,
            "reward_survive": zero,
            "reward_ctrl": zero,
            "reward_contact": zero,
            "x_position": zero,
            "y_position": zero,
            "distance_from_origin": zero,
            "x_velocity": zero,
            "y_velocity": zero,
            "forward_reward": zero,
            "dist": zero,
            "success": zero,
            "success_easy": zero
        }
        info = {"seed": 0}
        state = State(pipeline_state, obs, reward, done, metrics)
        state.info.update(info)
        return state

    # Todo rename seed to traj_id
    def step(self, state: State, action: jax.Array) -> State:
        """Run one timestep of the environment's dynamics."""
        pipeline_state0 = state.pipeline_state
        pipeline_state = self.pipeline_step(pipeline_state0, action)

        if "steps" in state.info.keys():
            seed = state.info["seed"] + jnp.where(state.info["steps"], 0, 1)
        else:
            seed = state.info["seed"]
        info = {"seed": seed}

        velocity = (pipeline_state.x.pos[0] - pipeline_state0.x.pos[0]) / self.dt
        forward_reward = velocity[0]

        min_z, max_z = self._healthy_z_range
        is_healthy = jnp.where(pipeline_state.x.pos[0, 2] < min_z, 0.0, 1.0)
        is_healthy = jnp.where(pipeline_state.x.pos[0, 2] > max_z, 0.0, is_healthy)
        if self._terminate_when_unhealthy:
            healthy_reward = self._healthy_reward
        else:
            healthy_reward = self._healthy_reward * is_healthy
        ctrl_cost = self._ctrl_cost_weight * jnp.sum(jnp.square(action))
        contact_cost = 0.0

        old_obs = self._get_obs(pipeline_state0)
        old_dist = jp.linalg.norm(old_obs[:2] - old_obs[-2:])
        obs = self._get_obs(pipeline_state)
<<<<<<< HEAD
        done = 1.0 - is_healthy if self._terminate_when_unhealthy else 0.0

        dist = jnp.linalg.norm(obs[:2] - obs[-2:])
        success = jnp.array(dist < 0.5, dtype=float)
        success_easy = jnp.array(dist < 2., dtype=float)
        reward = -dist + healthy_reward - ctrl_cost - contact_cost
=======
        dist = jp.linalg.norm(obs[:2] - obs[-2:])
        vel_to_target =  (old_dist-dist) / self.dt
        success = jp.array(dist < self.goal_dist, dtype=float)
        success_easy = jp.array(dist < 2., dtype=float)

        if self.dense_reward:
            reward = 10 * vel_to_target + healthy_reward - ctrl_cost - contact_cost
        else:
            reward = success

        done = 1.0 - is_healthy if self._terminate_when_unhealthy else 0.0

>>>>>>> 86bc9726
        state.metrics.update(
            reward_forward=forward_reward,
            reward_survive=healthy_reward,
            reward_ctrl=-ctrl_cost,
            reward_contact=-contact_cost,
            x_position=pipeline_state.x.pos[0, 0],
            y_position=pipeline_state.x.pos[0, 1],
            distance_from_origin=math.safe_norm(pipeline_state.x.pos[0]),
            x_velocity=velocity[0],
            y_velocity=velocity[1],
            forward_reward=forward_reward,
            dist=dist,
            success=success,
            success_easy=success_easy
        )
        state.info.update(info)
        return state.replace(
            pipeline_state=pipeline_state, obs=obs, reward=reward, done=done
        )

    def _get_obs(self, pipeline_state: base.State) -> jax.Array:
        """Observe ant body position and velocities."""
        qpos = pipeline_state.q[:-2]
        qvel = pipeline_state.qd[:-2]

        target_pos = pipeline_state.x.pos[-1][:2]

        if self._exclude_current_positions_from_observation:
            qpos = qpos[2:]

        return jnp.concatenate([qpos] + [qvel] + [target_pos])

    def _random_target(self, rng: jax.Array) -> jax.Array:
        """Returns a random target location chosen from possibilities specified in the maze layout."""
        idx = jax.random.randint(rng, (1,), 0, len(self.possible_goals))
        return jnp.array(self.possible_goals[idx])[0]

    def _random_start(self, rng: jax.Array) -> jax.Array:
        idx = jax.random.randint(rng, (1,), 0, len(self.possible_starts))
        return jnp.array(self.possible_starts[idx])[0]<|MERGE_RESOLUTION|>--- conflicted
+++ resolved
@@ -198,12 +198,8 @@
         )
         self.dense_reward = dense_reward
         self.state_dim = 29
-<<<<<<< HEAD
         self.goal_indices = jnp.array([0, 1])
-=======
-        self.goal_indices = jp.array([0, 1])
         self.goal_dist = 0.5
->>>>>>> 86bc9726
 
         if self._use_contact_forces:
             raise NotImplementedError("use_contact_forces not implemented.")
@@ -278,20 +274,12 @@
         contact_cost = 0.0
 
         old_obs = self._get_obs(pipeline_state0)
-        old_dist = jp.linalg.norm(old_obs[:2] - old_obs[-2:])
+        old_dist = jnp.linalg.norm(old_obs[:2] - old_obs[-2:])
         obs = self._get_obs(pipeline_state)
-<<<<<<< HEAD
-        done = 1.0 - is_healthy if self._terminate_when_unhealthy else 0.0
-
         dist = jnp.linalg.norm(obs[:2] - obs[-2:])
-        success = jnp.array(dist < 0.5, dtype=float)
+        vel_to_target = (old_dist - dist) / self.dt
+        success = jnp.array(dist < self.goal_dist, dtype=float)
         success_easy = jnp.array(dist < 2., dtype=float)
-        reward = -dist + healthy_reward - ctrl_cost - contact_cost
-=======
-        dist = jp.linalg.norm(obs[:2] - obs[-2:])
-        vel_to_target =  (old_dist-dist) / self.dt
-        success = jp.array(dist < self.goal_dist, dtype=float)
-        success_easy = jp.array(dist < 2., dtype=float)
 
         if self.dense_reward:
             reward = 10 * vel_to_target + healthy_reward - ctrl_cost - contact_cost
@@ -300,7 +288,6 @@
 
         done = 1.0 - is_healthy if self._terminate_when_unhealthy else 0.0
 
->>>>>>> 86bc9726
         state.metrics.update(
             reward_forward=forward_reward,
             reward_survive=healthy_reward,
